{
    "name": "aws-toolkit-vscode",
    "displayName": "AWS Toolkit",
    "description": "Amazon Web Services toolkit for browsing and updating cloud resources",
    "version": "1.29.0",
    "extensionKind": [
        "workspace"
    ],
    "publisher": "amazonwebservices",
    "license": "Apache-2.0",
    "repository": {
        "type": "git",
        "url": "https://github.com/aws/aws-toolkit-vscode"
    },
    "engines": {
        "vscode": "^1.42.0"
    },
    "icon": "resources/aws-icon-256x256.png",
    "bugs": {
        "url": "https://github.com/aws/aws-toolkit-vscode/issues"
    },
    "galleryBanner": {
        "color": "#FF9900",
        "theme": "light"
    },
    "categories": [
        "Debuggers",
        "Other"
    ],
    "keywords": [
        "AWS",
        "Lambda",
        "Serverless"
    ],
    "preview": false,
    "qna": "https://github.com/aws/aws-toolkit-vscode/issues",
    "activationEvents": [
        "onStartupFinished",
        "onDebugResolve:aws-sam",
        "onCommand:aws.login",
        "onCommand:aws.credential.profile.create",
        "onCommand:aws.logout",
        "onCommand:aws.createIssueOnGitHub",
        "onCommand:aws.submitFeedback",
        "onCommand:aws.showRegion",
        "onCommand:aws.hideRegion",
        "onView:aws.explorer",
        "onCommand:aws.deploySamApplication",
        "onCommand:aws.samcli.detect",
        "onCommand:aws.lambda.createNewSamApp",
        "onDebugInitialConfigurations",
        "onCommand:aws.viewLogs",
        "onCommand:aws.quickStart",
        "onCommand:aws.help",
        "onCommand:aws.github",
        "onCommand:aws.previewStateMachine",
        "onCommand:aws.stepfunctions.createStateMachineFromTemplate",
        "onCommand:aws.stepfunctions.publishStateMachine",
        "onView:aws.cdk.explorer",
        "onCommand:aws.refreshCdkExplorer",
        "onCommand:aws.aboutToolkit",
        "onCommand:aws.cloudWatchLogs.viewLogStream",
        "onLanguage:asl",
        "onLanguage:asl-yaml",
        "onLanguage:ssm-json",
        "onLanguage:ssm-yaml",
        "onCommand:aws.ssmDocument.createLocalDocument",
        "onCommand:aws.ssmDocument.openLocalDocument",
        "onCommand:aws.ssmDocument.openLocalDocumentJson",
        "onCommand:aws.ssmDocument.openLocalDocumentYaml",
        "onCommand:aws.ssmDocument.deleteDocument",
        "onCommand:aws.ssmDocument.publishDocument",
        "onCommand:aws.ssmDocument.updateDocumentVersion",
        "onLanguage:javascript",
        "onLanguage:java",
        "onLanguage:python",
        "onLanguage:csharp",
        "onLanguage:yaml",
        "onCommand:aws.launchConfigForm",
        "onCommand:aws.toggleSamCodeLenses",
        "onCommand:aws.addSamDebugConfig",
        "onCommand:aws.s3.uploadFile",
        "onCommand:aws.cloudFormation.newTemplate",
        "onCommand:aws.sam.newTemplate"
    ],
    "main": "./extensionMain",
    "contributes": {
        "configuration": {
            "type": "object",
            "title": "%AWS.configuration.title%",
            "properties": {
                "aws.profile": {
                    "type": "string",
                    "default": "",
                    "description": "%AWS.configuration.profileDescription%"
                },
                "aws.onDefaultRegionMissing": {
                    "type": "string",
                    "default": "prompt",
                    "markdownDescription": "%AWS.configuration.description.onDefaultRegionMissing%"
                },
                "aws.s3.maxItemsPerPage": {
                    "type": "number",
                    "default": 300,
                    "minimum": 3,
                    "maximum": 1000,
                    "markdownDescription": "%AWS.configuration.description.s3.maxItemsPerPage%"
                },
                "aws.samcli.location": {
                    "type": "string",
                    "scope": "machine",
                    "default": "",
                    "markdownDescription": "%AWS.configuration.description.samcli.location%"
                },
                "aws.samcli.lambda.timeout": {
                    "type": "number",
                    "default": 90000,
                    "markdownDescription": "%AWS.configuration.description.samcli.lambda.timeout%"
                },
                "aws.logLevel": {
                    "type": "string",
                    "default": "info",
                    "enum": [
                        "error",
                        "warn",
                        "info",
                        "verbose",
                        "debug"
                    ],
                    "enumDescriptions": [
                        "Errors Only",
                        "Errors and Warnings",
                        "Errors, Warnings, and Info",
                        "Errors, Warnings, Info, and Verbose",
                        "Errors, Warnings, Info, Verbose, and Debug"
                    ],
                    "markdownDescription": "%AWS.configuration.description.logLevel%",
                    "cloud9": {
                        "cn": {
                            "markdownDescription": "%AWS.configuration.description.logLevel.cn%"
                        }
                    }
                },
                "aws.telemetry": {
                    "type": "boolean",
                    "default": true,
                    "markdownDescription": "%AWS.configuration.description.telemetry%",
                    "cloud9": {
                        "cn": {
                            "markdownDescription": "%AWS.configuration.description.telemetry.cn%"
                        }
                    }
                },
                "aws.stepfunctions.asl.format.enable": {
                    "type": "boolean",
                    "scope": "window",
                    "default": true,
                    "description": "%AWS.stepFunctions.asl.format.enable.desc%"
                },
                "aws.stepfunctions.asl.maxItemsComputed": {
                    "type": "number",
                    "default": 5000,
                    "description": "%AWS.stepFunctions.asl.maxItemsComputed.desc%"
                },
                "aws.ssmDocument.ssm.maxItemsComputed": {
                    "type": "number",
                    "default": 5000,
                    "description": "%AWS.ssmDocument.ssm.maxItemsComputed.desc%"
                },
                "aws.cloudWatchLogs.limit": {
                    "type": "number",
                    "default": 10000,
                    "description": "%AWS.cloudWatchLogs.limit.desc%",
                    "maximum": 10000
                },
                "aws.manuallySelectedBuckets": {
                    "type": "object",
                    "description": "%AWS.samcli.deploy.bucket.recentlyUsed%",
                    "default": []
                },
                "aws.sam.enableCodeLenses": {
                    "type": "boolean",
                    "description": "%AWS.configuration.enableCodeLenses%",
                    "default": true
                }
            }
        },
        "debuggers": [
            {
                "type": "aws-sam",
                "label": "%AWS.configuration.description.awssam.debug.label%",
                "configurationAttributes": {
                    "direct-invoke": {
                        "$schema": "http://json-schema.org/draft-07/schema#",
                        "title": "AwsSamDebuggerConfiguration",
                        "additionalProperties": false,
                        "properties": {
                            "aws": {
                                "title": "AWS Connection",
                                "description": "%AWS.configuration.description.awssam.debug.aws%",
                                "properties": {
                                    "credentials": {
                                        "description": "%AWS.configuration.description.awssam.debug.credentials%",
                                        "type": "string",
                                        "cloud9": {
                                            "cn": {
                                                "description": "%AWS.configuration.description.awssam.debug.credentials.cn%"
                                            }
                                        }
                                    },
                                    "region": {
                                        "description": "%AWS.configuration.description.awssam.debug.region%",
                                        "type": "string"
                                    }
                                },
                                "additionalProperties": false,
                                "type": "object"
                            },
                            "invokeTarget": {
                                "oneOf": [
                                    {
                                        "title": "Template Target Properties",
                                        "description": "%AWS.configuration.description.awssam.debug.invokeTarget%",
                                        "properties": {
                                            "templatePath": {
                                                "description": "%AWS.configuration.description.awssam.debug.templatePath%",
                                                "type": "string"
                                            },
                                            "logicalId": {
                                                "description": "%AWS.configuration.description.awssam.debug.logicalId%",
                                                "type": "string"
                                            },
                                            "target": {
                                                "description": "%AWS.configuration.description.awssam.debug.target%",
                                                "type": "string",
                                                "enum": [
                                                    "template"
                                                ]
                                            }
                                        },
                                        "additionalProperties": false,
                                        "required": [
                                            "templatePath",
                                            "logicalId",
                                            "target"
                                        ],
                                        "type": "object"
                                    },
                                    {
                                        "title": "Code Target Properties",
                                        "description": "%AWS.configuration.description.awssam.debug.invokeTarget%",
                                        "properties": {
                                            "lambdaHandler": {
                                                "description": "%AWS.configuration.description.awssam.debug.lambdaHandler%",
                                                "type": "string"
                                            },
                                            "projectRoot": {
                                                "description": "%AWS.configuration.description.awssam.debug.projectRoot%",
                                                "type": "string"
                                            },
                                            "target": {
                                                "description": "%AWS.configuration.description.awssam.debug.target%",
                                                "type": "string",
                                                "enum": [
                                                    "code"
                                                ]
                                            }
                                        },
                                        "additionalProperties": false,
                                        "required": [
                                            "lambdaHandler",
                                            "projectRoot",
                                            "target"
                                        ],
                                        "type": "object"
                                    },
                                    {
                                        "title": "API Target Properties",
                                        "description": "%AWS.configuration.description.awssam.debug.invokeTarget%",
                                        "properties": {
                                            "templatePath": {
                                                "description": "%AWS.configuration.description.awssam.debug.templatePath%",
                                                "type": "string"
                                            },
                                            "logicalId": {
                                                "description": "%AWS.configuration.description.awssam.debug.logicalId%",
                                                "type": "string"
                                            },
                                            "target": {
                                                "description": "%AWS.configuration.description.awssam.debug.target%",
                                                "type": "string",
                                                "enum": [
                                                    "api"
                                                ]
                                            }
                                        },
                                        "additionalProperties": false,
                                        "required": [
                                            "templatePath",
                                            "logicalId",
                                            "target"
                                        ],
                                        "type": "object"
                                    }
                                ]
                            },
                            "lambda": {
                                "title": "Lambda Properties",
                                "description": "%AWS.configuration.description.awssam.debug.lambda%",
                                "properties": {
                                    "environmentVariables": {
                                        "description": "%AWS.configuration.description.awssam.debug.envvars%",
                                        "additionalProperties": {
                                            "type": [
                                                "string"
                                            ]
                                        },
                                        "type": "object"
                                    },
                                    "payload": {
                                        "description": "%AWS.configuration.description.awssam.debug.event%",
                                        "properties": {
                                            "json": {
                                                "description": "%AWS.configuration.description.awssam.debug.event.json%",
                                                "type": "object"
                                            },
                                            "path": {
                                                "description": "%AWS.configuration.description.awssam.debug.event.path%",
                                                "type": "string"
                                            }
                                        },
                                        "additionalProperties": false,
                                        "type": "object"
                                    },
                                    "memoryMb": {
                                        "description": "%AWS.configuration.description.awssam.debug.memoryMb%",
                                        "type": "number"
                                    },
                                    "runtime": {
                                        "description": "%AWS.configuration.description.awssam.debug.runtime%",
                                        "type": "string"
                                    },
                                    "timeoutSec": {
                                        "description": "%AWS.configuration.description.awssam.debug.timeout%",
                                        "type": "number"
                                    },
                                    "pathMappings": {
                                        "type:": "array",
                                        "items": {
                                            "title": "Path Mapping",
                                            "type": "object",
                                            "properties": {
                                                "localRoot": {
                                                    "type": "string"
                                                },
                                                "remoteRoot": {
                                                    "type": "string"
                                                }
                                            },
                                            "additionalProperties": false,
                                            "required": [
                                                "localRoot",
                                                "remoteRoot"
                                            ]
                                        }
                                    }
                                },
                                "additionalProperties": false,
                                "type": "object"
                            },
                            "sam": {
                                "title": "SAM CLI Properties",
                                "description": "%AWS.configuration.description.awssam.debug.sam%",
                                "properties": {
                                    "buildArguments": {
                                        "description": "%AWS.configuration.description.awssam.debug.buildArguments%",
                                        "type": "array",
                                        "items": {
                                            "type": "string"
                                        }
                                    },
                                    "containerBuild": {
                                        "description": "%AWS.configuration.description.awssam.debug.containerBuild%",
                                        "type": "boolean"
                                    },
                                    "dockerNetwork": {
                                        "description": "%AWS.configuration.description.awssam.debug.dockerNetwork%",
                                        "type": "string"
                                    },
                                    "localArguments": {
                                        "description": "%AWS.configuration.description.awssam.debug.localArguments%",
                                        "type": "array",
                                        "items": {
                                            "type": "string"
                                        }
                                    },
                                    "skipNewImageCheck": {
                                        "description": "%AWS.configuration.description.awssam.debug.skipNewImageCheck%",
                                        "type": "boolean"
                                    },
                                    "template": {
                                        "description": "%AWS.configuration.description.awssam.debug.template%",
                                        "properties": {
                                            "parameters": {
                                                "description": "%AWS.configuration.description.awssam.debug.templateParameters%",
                                                "additionalProperties": {
                                                    "type": [
                                                        "string",
                                                        "number"
                                                    ]
                                                },
                                                "type": "object"
                                            }
                                        },
                                        "type": "object",
                                        "additionalProperties": false
                                    }
                                },
                                "additionalProperties": false,
                                "type": "object"
                            },
                            "api": {
                                "title": "API Gateway Properties",
                                "description": "%AWS.configuration.description.awssam.debug.api%",
                                "properties": {
                                    "path": {
                                        "description": "%AWS.configuration.description.awssam.debug.api.path%",
                                        "type": "string"
                                    },
                                    "httpMethod": {
                                        "description": "%AWS.configuration.description.awssam.debug.api.httpMethod%",
                                        "type": "string",
                                        "enum": [
                                            "delete",
                                            "get",
                                            "head",
                                            "options",
                                            "patch",
                                            "post",
                                            "put",
                                            ""
                                        ]
                                    },
                                    "payload": {
                                        "description": "%AWS.configuration.description.awssam.debug.event%",
                                        "properties": {
                                            "json": {
                                                "description": "%AWS.configuration.description.awssam.debug.event.json%",
                                                "type": "object"
                                            },
                                            "path": {
                                                "description": "%AWS.configuration.description.awssam.debug.event.path%",
                                                "type": "string"
                                            }
                                        },
                                        "additionalProperties": false,
                                        "type": "object"
                                    },
                                    "headers": {
                                        "description": "%AWS.configuration.description.awssam.debug.api.headers%",
                                        "type": "object",
                                        "additionalProperties": {
                                            "type": "string"
                                        }
                                    },
                                    "querystring": {
                                        "description": "%AWS.configuration.description.awssam.debug.api.queryString%",
                                        "type": "string"
                                    },
                                    "stageVariables": {
                                        "description": "%AWS.configuration.description.awssam.debug.api.stageVariables%",
                                        "type": "object",
                                        "additionalProperties": {
                                            "type": "string"
                                        }
                                    },
                                    "clientCertificateId": {
                                        "description": "%AWS.configuration.description.awssam.debug.api.clientCertId%",
                                        "type": "string"
                                    }
                                },
                                "additionalProperties": false,
                                "required": [
                                    "path",
                                    "httpMethod"
                                ],
                                "type": "object"
                            }
                        },
                        "required": [
                            "invokeTarget"
                        ],
                        "type": "object"
                    }
                },
                "configurationSnippets": [
                    {
                        "label": "%AWS.configuration.description.awssam.debug.snippets.lambdaCode.label%",
                        "description": "%AWS.configuration.description.awssam.debug.snippets.lambdaCode.description%",
                        "body": {
                            "type": "aws-sam",
                            "request": "direct-invoke",
                            "name": "${3:Invoke Lambda}",
                            "invokeTarget": {
                                "target": "code",
                                "lambdaHandler": "${1:Function Handler}",
                                "projectRoot": "^\"\\${workspaceFolder}\""
                            },
                            "lambda": {
                                "runtime": "${2:Lambda Runtime}",
                                "payload": {
                                    "json": {}
                                }
                            }
                        },
                        "cloud9": {
                            "cn": {
                                "label": "%AWS.configuration.description.awssam.debug.snippets.lambdaCode.label.cn%",
                                "description": "%AWS.configuration.description.awssam.debug.snippets.lambdaCode.description.cn%"
                            }
                        }
                    },
                    {
                        "label": "%AWS.configuration.description.awssam.debug.snippets.lambdaTemplate.label%",
                        "description": "%AWS.configuration.description.awssam.debug.snippets.lambdaTemplate.description%",
                        "body": {
                            "type": "aws-sam",
                            "request": "direct-invoke",
                            "name": "${3:Invoke Lambda}",
                            "invokeTarget": {
                                "target": "template",
                                "templatePath": "${1:Template Location}",
                                "logicalId": "${2:Function Logical ID}"
                            },
                            "lambda": {
                                "payload": {
                                    "json": {}
                                }
                            }
                        },
                        "cloud9": {
                            "cn": {
                                "label": "%AWS.configuration.description.awssam.debug.snippets.lambdaTemplate.label.cn%",
                                "description": "%AWS.configuration.description.awssam.debug.snippets.lambdaTemplate.description.cn%"
                            }
                        }
                    },
                    {
                        "label": "%AWS.configuration.description.awssam.debug.snippets.api.label%",
                        "description": "%AWS.configuration.description.awssam.debug.snippets.api.description%",
                        "body": {
                            "type": "aws-sam",
                            "request": "direct-invoke",
                            "name": "${5:Invoke Lambda with API Gateway}",
                            "invokeTarget": {
                                "target": "api",
                                "templatePath": "${1:Template Location}",
                                "logicalId": "${2:Function Logical ID}"
                            },
                            "api": {
                                "path": "${3:Path}",
                                "httpMethod": "${4:Method}",
                                "payload": {
                                    "json": {}
                                }
                            }
                        },
                        "cloud9": {
                            "cn": {
                                "label": "%AWS.configuration.description.awssam.debug.snippets.api.label.cn%",
                                "description": "%AWS.configuration.description.awssam.debug.snippets.api.description.cn%"
                            }
                        }
                    }
                ]
            }
        ],
        "viewsContainers": {
            "activitybar": [
                {
                    "id": "aws-explorer",
                    "title": "%AWS.title%",
                    "icon": "media/aws-logo.svg",
                    "cloud9": {
                        "cn": {
                            "title": "%AWS.title.cn%",
                            "icon": "media/aws-cn-logo.svg"
                        }
                    }
                }
            ]
        },
        "views": {
            "aws-explorer": [
                {
                    "id": "aws.explorer",
                    "name": "%AWS.lambda.explorerTitle%"
                },
                {
                    "id": "aws.cdk.explorer",
                    "name": "%AWS.cdk.explorerTitle%",
                    "when": "!isCloud9"
                }
            ]
        },
        "menus": {
            "commandPalette": [
                {
                    "command": "aws.apig.copyUrl",
                    "when": "false"
                },
                {
                    "command": "aws.apig.invokeRemoteRestApi",
                    "when": "false"
                },
                {
                    "command": "aws.deleteCloudFormation",
                    "when": "false"
                },
                {
                    "command": "aws.downloadStateMachineDefinition",
                    "when": "false"
                },
                {
                    "command": "aws.ecr.createRepository",
                    "when": "false"
                },
                {
                    "command": "aws.executeStateMachine",
                    "when": "false"
                },
                {
                    "command": "aws.copyArn",
                    "when": "false"
                },
                {
                    "command": "aws.copyName",
                    "when": "false"
                },
                {
                    "command": "aws.downloadSchemaItemCode",
                    "when": "false"
                },
                {
                    "command": "aws.deleteLambda",
                    "when": "false"
                },
                {
                    "command": "aws.downloadLambda",
                    "when": "false"
                },
                {
                    "command": "aws.uploadLambda",
                    "when": "false"
                },
                {
                    "command": "aws.invokeLambda",
                    "when": "false"
                },
                {
                    "command": "aws.viewSchemaItem",
                    "when": "false"
                },
                {
                    "command": "aws.searchSchema",
                    "when": "false"
                },
                {
                    "command": "aws.searchSchemaPerRegistry",
                    "when": "false"
                },
                {
                    "command": "aws.refreshAwsExplorer",
                    "when": "false"
                },
                {
                    "command": "aws.refreshCdkExplorer",
                    "when": "false"
                },
                {
                    "command": "aws.ssmDocument.openLocalDocument",
                    "when": "false"
                },
                {
                    "command": "aws.ssmDocument.openLocalDocumentJson",
                    "when": "false"
                },
                {
                    "command": "aws.ssmDocument.openLocalDocumentYaml",
                    "when": "false"
                },
                {
                    "command": "aws.ssmDocument.deleteDocument",
                    "when": "false"
                },
                {
                    "command": "aws.ssmDocument.updateDocumentVersion",
                    "when": "false"
                },
                {
                    "command": "aws.copyLogStreamName",
                    "when": "resourceScheme == awsCloudWatchLogs"
                },
                {
                    "command": "aws.saveCurrentLogStreamContent",
                    "when": "resourceScheme == awsCloudWatchLogs"
                },
                {
                    "command": "aws.cloudWatchLogs.viewLogStream",
                    "when": "false"
                },
                {
                    "command": "aws.ecr.deleteRepository",
                    "when": "false"
                },
                {
                    "command": "aws.ecr.copyTagUri",
                    "when": "false"
                },
                {
                    "command": "aws.ecr.copyRepositoryUri",
                    "when": "false"
                },
                {
                    "command": "aws.ecr.deleteTag",
                    "when": "false"
                },
                {
                    "command": "aws.s3.copyPath",
                    "when": "false"
                },
                {
                    "command": "aws.s3.createBucket",
                    "when": "false"
                },
                {
                    "command": "aws.s3.createFolder",
                    "when": "false"
                },
                {
                    "command": "aws.s3.deleteBucket",
                    "when": "false"
                },
                {
                    "command": "aws.s3.deleteFile",
                    "when": "false"
                },
                {
                    "command": "aws.s3.downloadFileAs",
                    "when": "false"
                },
                {
                    "command": "aws.s3.uploadFileToParent",
                    "when": "false"
                },
                {
                    "command": "aws.stepfunctions.createStateMachineFromTemplate",
                    "when": "false"
                },
                {
                    "command": "aws.stepfunctions.publishStateMachine",
                    "when": "false"
                },
                {
                    "command": "aws.ssmDocument.createLocalDocument",
                    "when": "!isCloud9"
                },
                {
                    "command": "aws.ssmDocument.publishDocument",
                    "when": "!isCloud9"
                },
                {
                    "command": "aws.previewStateMachine",
                    "when": "false"
                },
                {
                    "command": "aws.cdk.help",
                    "when": "!isCloud9"
                },
                {
                    "command": "aws.apprunner.startDeployment",
                    "when": "false"
                },
                {
                    "command": "aws.apprunner.createService",
                    "when": "false"
                },
                {
                    "command": "aws.apprunner.pauseService",
                    "when": "false"
                },
                {
                    "command": "aws.apprunner.resumeService",
                    "when": "false"
                },
                {
                    "command": "aws.apprunner.copyServiceUrl",
                    "when": "false"
                },
                {
                    "command": "aws.apprunner.open",
                    "when": "false"
                },
                {
                    "command": "aws.apprunner.deleteService",
                    "when": "false"
                },
                {
                    "command": "aws.apprunner.createServiceFromEcr",
                    "when": "false"
                }
            ],
            "editor/title": [
                {
                    "command": "aws.previewStateMachine",
                    "when": "editorLangId == asl || editorLangId == asl-yaml",
                    "group": "navigation"
                },
                {
                    "command": "aws.saveCurrentLogStreamContent",
                    "when": "resourceScheme == awsCloudWatchLogs",
                    "group": "navigation"
                },
                {
                    "command": "aws.ssmDocument.publishDocument",
                    "when": "editorLangId =~ /^(ssm-yaml|ssm-json)$/",
                    "group": "navigation"
                }
            ],
            "editor/title/context": [
                {
                    "command": "aws.copyLogStreamName",
                    "when": "resourceScheme == awsCloudWatchLogs",
                    "group": "1_cutcopypaste@1"
                }
            ],
            "view/title": [
                {
                    "command": "aws.submitFeedback",
                    "when": "view == aws.explorer",
                    "group": "navigation@6"
                },
                {
                    "command": "aws.refreshAwsExplorer",
                    "when": "view == aws.explorer",
                    "group": "navigation@5"
                },
                {
                    "command": "aws.login",
                    "when": "view == aws.explorer",
                    "group": "1_account@1"
                },
                {
                    "command": "aws.showRegion",
                    "when": "view == aws.explorer",
                    "group": "2_region@1"
                },
                {
                    "command": "aws.hideRegion",
                    "when": "view == aws.explorer",
                    "group": "2_region@2"
                },
                {
                    "command": "aws.lambda.createNewSamApp",
                    "when": "view == aws.explorer",
                    "group": "3_lambda@1"
                },
                {
                    "command": "aws.deploySamApplication",
                    "when": "view == aws.explorer",
                    "group": "3_lambda@2"
                },
                {
                    "command": "aws.quickStart",
                    "when": "view == aws.explorer",
                    "group": "4_quickStart@1"
                },
                {
                    "command": "aws.help",
                    "when": "view == aws.explorer || !aws.explorer.visible && view =~ /^aws/",
                    "group": "y_externalLinks@1"
                },
                {
                    "command": "aws.github",
                    "when": "view == aws.explorer || !aws.explorer.visible && view =~ /^aws/",
                    "group": "y_externalLinks@2"
                },
                {
                    "command": "aws.createIssueOnGitHub",
                    "when": "view == aws.explorer || !aws.explorer.visible && view =~ /^aws/",
                    "group": "y_externalLinks@3"
                },
                {
                    "command": "aws.submitFeedback",
                    "when": "view == aws.explorer || !aws.explorer.visible && view =~ /^aws/",
                    "group": "y_externalLinks@4"
                },
                {
                    "command": "aws.aboutToolkit",
                    "when": "view == aws.explorer || !aws.explorer.visible && view =~ /^aws/",
                    "group": "z_about@1"
                },
                {
                    "command": "aws.refreshCdkExplorer",
                    "when": "view == aws.cdk.explorer",
                    "group": "navigation@5"
                },
                {
                    "command": "aws.cdk.help",
                    "when": "view == aws.cdk.explorer",
                    "group": "z_externalLinks@1"
                }
            ],
            "explorer/context": [
                {
                    "command": "aws.deploySamApplication",
                    "when": "isFileSystemResource == true && resourceFilename =~ /^template\\.(json|yml|yaml)$/",
                    "group": "z_aws@1"
                }
            ],
            "view/item/context": [
                {
                    "command": "aws.apig.invokeRemoteRestApi",
                    "when": "view == aws.explorer && viewItem =~ /^(awsApiGatewayNode)$/",
                    "group": "0@1"
                },
                {
                    "command": "aws.ecr.createRepository",
                    "when": "view == aws.explorer && viewItem == awsEcrNode",
                    "group": "inline@1"
                },
                {
                    "command": "aws.s3.downloadFileAs",
                    "when": "view == aws.explorer && viewItem == awsS3FileNode",
                    "group": "inline@1"
                },
                {
                    "command": "aws.s3.createBucket",
                    "when": "view == aws.explorer && viewItem == awsS3Node",
                    "group": "inline@1"
                },
                {
                    "command": "aws.s3.createFolder",
                    "when": "view == aws.explorer && viewItem =~ /^(awsS3BucketNode|awsS3FolderNode)$/",
                    "group": "inline@1"
                },
                {
                    "command": "aws.ssmDocument.openLocalDocument",
                    "when": "view == aws.explorer && viewItem =~ /^(awsDocumentItemNode|awsDocumentItemNodeWriteable)$/",
                    "group": "inline@1"
                },
                {
                    "command": "aws.s3.uploadFile",
                    "when": "view == aws.explorer && viewItem =~ /^(awsS3BucketNode|awsS3FolderNode)$/",
                    "group": "inline@2"
                },
                {
                    "command": "aws.lambda.createNewSamApp",
                    "when": "view == aws.explorer && viewItem == awsLambdaNode",
                    "group": "0@1"
                },
                {
                    "command": "aws.deploySamApplication",
                    "when": "view == aws.explorer && viewItem == awsLambdaNode || viewItem == awsRegionNode || viewItem == awsCloudFormationRootNode",
                    "group": "1@1"
                },
                {
                    "command": "aws.ecr.copyTagUri",
                    "when": "view == aws.explorer && viewItem == awsEcrTagNode",
                    "group": "2@1"
                },
                {
                    "command": "aws.ecr.deleteTag",
                    "when": "view == aws.explorer && viewItem == awsEcrTagNode",
                    "group": "3@1"
                },
                {
                    "command": "aws.ecr.copyRepositoryUri",
                    "when": "view == aws.explorer && viewItem == awsEcrRepositoryNode",
                    "group": "2@1"
                },
                {
                    "command": "aws.ecr.createRepository",
                    "when": "view == aws.explorer && viewItem == awsEcrNode",
                    "group": "0@1"
                },
                {
                    "command": "aws.ecr.deleteRepository",
                    "when": "view == aws.explorer && viewItem == awsEcrRepositoryNode",
                    "group": "3@1"
                },
                {
                    "command": "aws.invokeLambda",
                    "when": "view == aws.explorer && viewItem =~ /^(awsRegionFunctionNode|awsRegionFunctionNodeDownloadable|awsCloudFormationFunctionNode)$/",
                    "group": "0@1"
                },
                {
                    "command": "aws.downloadLambda",
                    "when": "view == aws.explorer && viewItem =~ /^(awsRegionFunctionNode|awsRegionFunctionNodeDownloadable)$/",
                    "group": "0@2"
                },
                {
                    "command": "aws.uploadLambda",
                    "when": "view == aws.explorer && viewItem =~ /^(awsRegionFunctionNode|awsRegionFunctionNodeDownloadable)$/",
                    "group": "1@1"
                },
                {
                    "command": "aws.deleteLambda",
                    "when": "view == aws.explorer && viewItem =~ /^(awsRegionFunctionNode|awsRegionFunctionNodeDownloadable)$/",
                    "group": "4@1"
                },
                {
                    "command": "aws.deleteCloudFormation",
                    "when": "view == aws.explorer && viewItem == awsCloudFormationNode",
                    "group": "3@5"
                },
                {
                    "command": "aws.searchSchema",
                    "when": "view == aws.explorer && viewItem == awsSchemasNode && !isCloud9",
                    "group": "0@1"
                },
                {
                    "command": "aws.searchSchemaPerRegistry",
                    "when": "view == aws.explorer && viewItem == awsRegistryItemNode && !isCloud9",
                    "group": "0@1"
                },
                {
                    "command": "aws.viewSchemaItem",
                    "when": "view == aws.explorer && viewItem == awsSchemaItemNode && !isCloud9",
                    "group": "0@1"
                },
                {
                    "command": "aws.downloadStateMachineDefinition",
                    "when": "view == aws.explorer && viewItem == awsStateMachineNode",
                    "group": "0@1"
                },
                {
<<<<<<< HEAD
                    "command": "aws.executeStateMachine",
                    "when": "view == aws.explorer && viewItem == awsStateMachineNode",
=======
                    "command": "aws.renderStateMachineGraph",
                    "when": "view == aws.explorer && viewItem == awsStateMachineNode && !isCloud9",
>>>>>>> 19663783
                    "group": "0@2"
                },
                {
                    "command": "aws.executeStateMachine",
                    "when": "view == aws.explorer && viewItem == awsStateMachineNode && !isCloud9",
                    "group": "0@3"
                },
                {
                    "command": "aws.s3.createBucket",
                    "when": "view == aws.explorer && viewItem == awsS3Node",
                    "group": "0@1"
                },
                {
                    "command": "aws.s3.downloadFileAs",
                    "when": "view == aws.explorer && viewItem == awsS3FileNode",
                    "group": "0@1"
                },
                {
                    "command": "aws.s3.uploadFile",
                    "when": "view == aws.explorer && viewItem =~ /^(awsS3BucketNode|awsS3FolderNode)$/",
                    "group": "0@1"
                },
                {
                    "command": "aws.s3.uploadFileToParent",
                    "when": "view == aws.explorer && viewItem == awsS3FileNode",
                    "group": "1@1"
                },
                {
                    "command": "aws.s3.createFolder",
                    "when": "view == aws.explorer && viewItem =~ /^(awsS3BucketNode|awsS3FolderNode)$/",
                    "group": "1@1"
                },
                {
                    "command": "aws.copyName",
                    "when": "view == aws.explorer && viewItem =~ /^(awsRegionFunctionNode|awsRegionFunctionNodeDownloadable|awsCloudFormationFunctionNode|awsStateMachineNode|awsCloudFormationNode|awsS3BucketNode|awsS3FolderNode|awsS3FileNode|awsApiGatewayNode)$|^awsAppRunnerServiceNode/",
                    "group": "2@1"
                },
                {
                    "command": "aws.copyArn",
                    "when": "view == aws.explorer && viewItem =~ /^(awsRegionFunctionNode|awsRegionFunctionNodeDownloadable|awsCloudFormationFunctionNode|awsStateMachineNode|awsCloudFormationNode|awsCloudWatchLogNode|awsS3BucketNode|awsS3FolderNode|awsS3FileNode|awsApiGatewayNode|awsEcrRepositoryNode)$|^awsAppRunnerServiceNode/",
                    "group": "2@2"
                },
                {
                    "command": "aws.apig.copyUrl",
                    "when": "view == aws.explorer && viewItem =~ /^(awsApiGatewayNode)$/",
                    "group": "2@0"
                },
                {
                    "command": "aws.s3.copyPath",
                    "when": "view == aws.explorer && viewItem =~ /^(awsS3FolderNode|awsS3FileNode)$/",
                    "group": "2@3"
                },
                {
                    "command": "aws.s3.presignedURL",
                    "when": "view == aws.explorer && viewItem =~ /^(awsS3FileNode)$/",
                    "group": "2@4"
                },
                {
                    "command": "aws.s3.deleteBucket",
                    "when": "view == aws.explorer && viewItem == awsS3BucketNode",
                    "group": "3@1"
                },
                {
                    "command": "aws.s3.deleteFile",
                    "when": "view == aws.explorer && viewItem == awsS3FileNode",
                    "group": "3@1"
                },
                {
                    "command": "aws.downloadSchemaItemCode",
                    "when": "view == aws.explorer && viewItem == awsSchemaItemNode && !isCloud9",
                    "group": "1@1"
                },
                {
                    "command": "aws.hideRegion",
                    "group": "0@1",
                    "when": "view == aws.explorer && viewItem == awsRegionNode"
                },
                {
                    "command": "aws.cloudWatchLogs.viewLogStream",
                    "group": "0@1",
                    "when": "view == aws.explorer && viewItem == awsCloudWatchLogNode"
                },
                {
                    "command": "aws.ssmDocument.openLocalDocumentYaml",
                    "group": "0@1",
                    "when": "view == aws.explorer && viewItem =~ /^(awsDocumentItemNode|awsDocumentItemNodeWriteable)$/"
                },
                {
                    "command": "aws.ssmDocument.openLocalDocumentJson",
                    "group": "0@2",
                    "when": "view == aws.explorer && viewItem =~ /^(awsDocumentItemNode|awsDocumentItemNodeWriteable)$/"
                },
                {
                    "command": "aws.ssmDocument.updateDocumentVersion",
                    "group": "2@1",
                    "when": "view == aws.explorer && viewItem == awsDocumentItemNodeWriteable"
                },
                {
                    "command": "aws.ssmDocument.deleteDocument",
                    "group": "3@2",
                    "when": "view == aws.explorer && viewItem == awsDocumentItemNodeWriteable"
                },
                {
                    "command": "aws.apprunner.createServiceFromEcr",
                    "group": "0@2",
                    "when": "view == aws.explorer && viewItem =~ /awsEcrTagNode|awsEcrRepositoryNode/"
                },
                {
                    "command": "aws.apprunner.startDeployment",
                    "group": "0@1",
                    "when": "view == aws.explorer && viewItem == awsAppRunnerServiceNode.RUNNING"
                },
                {
                    "command": "aws.apprunner.createService",
                    "group": "0@2",
                    "when": "view == aws.explorer && viewItem == awsAppRunnerNode"
                },
                {
                    "command": "aws.apprunner.pauseService",
                    "group": "0@3",
                    "when": "view == aws.explorer && viewItem == awsAppRunnerServiceNode.RUNNING"
                },
                {
                    "command": "aws.apprunner.resumeService",
                    "group": "0@3",
                    "when": "view == aws.explorer && viewItem == awsAppRunnerServiceNode.PAUSED"
                },
                {
                    "command": "aws.apprunner.copyServiceUrl",
                    "group": "1@1",
                    "when": "view == aws.explorer && viewItem == awsAppRunnerServiceNode.RUNNING"
                },
                {
                    "command": "aws.apprunner.open",
                    "group": "1@2",
                    "when": "view == aws.explorer && viewItem == awsAppRunnerServiceNode.RUNNING"
                },
                {
                    "command": "aws.apprunner.deleteService",
                    "group": "3@1",
                    "when": "view == aws.explorer && viewItem =~ /awsAppRunnerServiceNode.[RUNNING|PAUSED|CREATE_FAILED]/"
                },
                {
                    "command": "aws.cloudFormation.newTemplate",
                    "group": "0@1",
                    "when": "view == aws.explorer && viewItem == awsCloudFormationRootNode"
                },
                {
                    "command": "aws.sam.newTemplate",
                    "group": "0@2",
                    "when": "view == aws.explorer && viewItem == awsCloudFormationRootNode"
                }
            ]
        },
        "commands": [
            {
                "command": "aws.launchConfigForm",
                "title": "%AWS.command.launchConfigForm.title%",
                "category": "%AWS.title%",
                "cloud9": {
                    "cn": {
                        "category": "%AWS.title.cn%"
                    }
                }
            },
            {
                "command": "aws.apig.copyUrl",
                "title": "%AWS.command.apig.copyUrl%",
                "category": "%AWS.title%",
                "cloud9": {
                    "cn": {
                        "category": "%AWS.title.cn%"
                    }
                }
            },
            {
                "command": "aws.apig.invokeRemoteRestApi",
                "title": "%AWS.command.apig.invokeRemoteRestApi%",
                "category": "%AWS.title%",
                "cloud9": {
                    "cn": {
                        "category": "%AWS.title.cn%",
                        "title": "%AWS.command.apig.invokeRemoteRestApi.cn%"
                    }
                }
            },
            {
                "command": "aws.lambda.createNewSamApp",
                "title": "%AWS.command.createNewSamApp%",
                "category": "%AWS.title%",
                "cloud9": {
                    "cn": {
                        "category": "%AWS.title.cn%"
                    }
                }
            },
            {
                "command": "aws.login",
                "title": "%AWS.command.login%",
                "category": "%AWS.title%",
                "cloud9": {
                    "cn": {
                        "title": "%AWS.command.login.cn%",
                        "category": "%AWS.title.cn%"
                    }
                }
            },
            {
                "command": "aws.credential.profile.create",
                "title": "%AWS.command.credential.profile.create%",
                "category": "%AWS.title%",
                "cloud9": {
                    "cn": {
                        "category": "%AWS.title.cn%"
                    }
                }
            },
            {
                "command": "aws.logout",
                "title": "%AWS.command.logout%",
                "category": "%AWS.title%",
                "cloud9": {
                    "cn": {
                        "category": "%AWS.title.cn%"
                    }
                }
            },
            {
                "command": "aws.createIssueOnGitHub",
                "title": "%AWS.command.createIssueOnGitHub%",
                "category": "%AWS.title%",
                "cloud9": {
                    "cn": {
                        "category": "%AWS.title.cn%"
                    }
                }
            },
            {
                "command": "aws.cdk.help",
                "title": "%AWS.command.cdk.help%",
                "category": "%AWS.title%",
                "cloud9": {
                    "cn": {
                        "category": "%AWS.title.cn%"
                    }
                }
            },
            {
                "command": "aws.ecr.copyTagUri",
                "title": "%AWS.command.ecr.copyTagUri%",
                "category": "%AWS.title%",
                "cloud9": {
                    "cn": {
                        "category": "%AWS.title.cn%"
                    }
                }
            },
            {
                "command": "aws.ecr.deleteTag",
                "title": "%AWS.command.ecr.deleteTag%",
                "category": "%AWS.title%",
                "cloud9": {
                    "cn": {
                        "category": "%AWS.title.cn%"
                    }
                }
            },
            {
                "command": "aws.ecr.copyRepositoryUri",
                "title": "%AWS.command.ecr.copyRepositoryUri%",
                "category": "%AWS.title%",
                "cloud9": {
                    "cn": {
                        "category": "%AWS.title.cn%"
                    }
                }
            },
            {
                "command": "aws.ecr.createRepository",
                "title": "%AWS.command.ecr.createRepository%",
                "category": "%AWS.title%",
                "icon": {
                    "light": "resources/light/plus.svg",
                    "dark": "resources/dark/plus.svg"
                },
                "cloud9": {
                    "cn": {
                        "category": "%AWS.title.cn%"
                    }
                }
            },
            {
                "command": "aws.ecr.deleteRepository",
                "title": "%AWS.command.ecr.deleteRepository%",
                "category": "%AWS.title%",
                "cloud9": {
                    "cn": {
                        "category": "%AWS.title.cn%"
                    }
                }
            },
            {
                "command": "aws.showRegion",
                "title": "%AWS.command.showRegion%",
                "category": "%AWS.title%",
                "cloud9": {
                    "cn": {
                        "category": "%AWS.title.cn%"
                    }
                }
            },
            {
                "command": "aws.hideRegion",
                "title": "%AWS.command.hideRegion%",
                "category": "%AWS.title%",
                "cloud9": {
                    "cn": {
                        "category": "%AWS.title.cn%"
                    }
                }
            },
            {
                "command": "aws.s3.presignedURL",
                "title": "%AWS.command.s3.presignedURL%",
                "category": "%AWS.title%"
            },
            {
                "command": "aws.s3.copyPath",
                "title": "%AWS.command.s3.copyPath%",
                "category": "%AWS.title%",
                "cloud9": {
                    "cn": {
                        "category": "%AWS.title.cn%"
                    }
                }
            },
            {
                "command": "aws.s3.downloadFileAs",
                "title": "%AWS.command.s3.downloadFileAs%",
                "category": "%AWS.title%",
                "icon": "$(cloud-download)",
                "cloud9": {
                    "cn": {
                        "category": "%AWS.title.cn%"
                    }
                }
            },
            {
                "command": "aws.s3.uploadFile",
                "title": "%AWS.command.s3.uploadFile%",
                "category": "%AWS.title%",
                "icon": "$(cloud-upload)",
                "cloud9": {
                    "cn": {
                        "category": "%AWS.title.cn%"
                    }
                }
            },
            {
                "command": "aws.s3.uploadFileToParent",
                "title": "%AWS.command.s3.uploadFileToParent%",
                "category": "%AWS.title%",
                "cloud9": {
                    "cn": {
                        "category": "%AWS.title.cn%"
                    }
                }
            },
            {
                "command": "aws.s3.createFolder",
                "title": "%AWS.command.s3.createFolder%",
                "category": "%AWS.title%",
                "icon": "$(new-folder)",
                "cloud9": {
                    "cn": {
                        "category": "%AWS.title.cn%"
                    }
                }
            },
            {
                "command": "aws.s3.createBucket",
                "title": "%AWS.command.s3.createBucket%",
                "category": "%AWS.title%",
                "icon": {
                    "light": "resources/light/s3/create-bucket.svg",
                    "dark": "resources/dark/s3/create-bucket.svg"
                },
                "cloud9": {
                    "cn": {
                        "category": "%AWS.title.cn%"
                    }
                }
            },
            {
                "command": "aws.s3.deleteBucket",
                "title": "%AWS.generic.promptDelete%",
                "category": "%AWS.title%",
                "cloud9": {
                    "cn": {
                        "category": "%AWS.title.cn%"
                    }
                }
            },
            {
                "command": "aws.s3.deleteFile",
                "title": "%AWS.generic.promptDelete%",
                "category": "%AWS.title%",
                "cloud9": {
                    "cn": {
                        "category": "%AWS.title.cn%"
                    }
                }
            },
            {
                "command": "aws.invokeLambda",
                "title": "%AWS.command.invokeLambda%",
                "category": "%AWS.title%",
                "cloud9": {
                    "cn": {
                        "title": "%AWS.command.invokeLambda.cn%",
                        "category": "%AWS.title.cn%"
                    }
                }
            },
            {
                "command": "aws.downloadLambda",
                "title": "%AWS.command.downloadLambda%",
                "category": "%AWS.title%",
                "enablement": "viewItem == awsRegionFunctionNodeDownloadable",
                "cloud9": {
                    "cn": {
                        "category": "%AWS.title.cn%"
                    }
                }
            },
            {
                "command": "aws.uploadLambda",
                "title": "%AWS.command.uploadLambda%",
                "category": "%AWS.title%",
                "enablement": "viewItem =~ /^(awsRegionFunctionNode|awsRegionFunctionNodeDownloadable)$/",
                "cloud9": {
                    "cn": {
                        "category": "%AWS.title.cn%"
                    }
                }
            },
            {
                "command": "aws.deleteLambda",
                "title": "%AWS.generic.promptDelete%",
                "category": "%AWS.title%",
                "cloud9": {
                    "cn": {
                        "category": "%AWS.title.cn%"
                    }
                }
            },
            {
                "command": "aws.deploySamApplication",
                "title": "%AWS.command.deploySamApplication%",
                "category": "%AWS.title%",
                "cloud9": {
                    "cn": {
                        "category": "%AWS.title.cn%"
                    }
                }
            },
            {
                "command": "aws.submitFeedback",
                "title": "%AWS.command.submitFeedback%",
                "category": "%AWS.title%",
                "icon": {
                    "dark": "third-party/resources/from-vscode/dark/feedback.svg",
                    "light": "third-party/resources/from-vscode/light/feedback.svg"
                },
                "cloud9": {
                    "cn": {
                        "category": "%AWS.title.cn%"
                    }
                }
            },
            {
                "command": "aws.refreshAwsExplorer",
                "title": "%AWS.command.refreshAwsExplorer%",
                "category": "%AWS.title%",
                "icon": {
                    "dark": "third-party/resources/from-vscode-icons/dark/refresh.svg",
                    "light": "third-party/resources/from-vscode-icons/light/refresh.svg"
                }
            },
            {
                "command": "aws.samcli.detect",
                "title": "%AWS.command.samcli.detect%",
                "category": "%AWS.title%",
                "cloud9": {
                    "cn": {
                        "category": "%AWS.title.cn%"
                    }
                }
            },
            {
                "command": "aws.deleteCloudFormation",
                "title": "%AWS.command.deleteCloudFormation%",
                "category": "%AWS.title%",
                "cloud9": {
                    "cn": {
                        "category": "%AWS.title.cn%"
                    }
                }
            },
            {
                "command": "aws.downloadStateMachineDefinition",
                "title": "%AWS.command.downloadStateMachineDefinition%",
                "category": "%AWS.title%",
                "cloud9": {
                    "cn": {
                        "category": "%AWS.title.cn%"
                    }
                }
            },
            {
                "command": "aws.executeStateMachine",
                "title": "%AWS.command.executeStateMachine%",
                "category": "%AWS.title%",
                "cloud9": {
                    "cn": {
                        "category": "%AWS.title.cn%"
                    }
                }
            },
            {
                "command": "aws.renderStateMachineGraph",
                "title": "%AWS.command.renderStateMachineGraph%",
                "category": "%AWS.title%",
                "cloud9": {
                    "cn": {
                        "category": "%AWS.title.cn%"
                    }
                }
            },
            {
                "command": "aws.copyArn",
                "title": "%AWS.command.copyArn%",
                "category": "%AWS.title%",
                "cloud9": {
                    "cn": {
                        "category": "%AWS.title.cn%"
                    }
                }
            },
            {
                "command": "aws.copyName",
                "title": "%AWS.command.copyName%",
                "category": "%AWS.title%",
                "cloud9": {
                    "cn": {
                        "category": "%AWS.title.cn%"
                    }
                }
            },
            {
                "command": "aws.viewSchemaItem",
                "title": "%AWS.command.viewSchemaItem%",
                "category": "%AWS.title%",
                "cloud9": {
                    "cn": {
                        "category": "%AWS.title.cn%"
                    }
                }
            },
            {
                "command": "aws.searchSchema",
                "title": "%AWS.command.searchSchema%",
                "category": "%AWS.title%",
                "cloud9": {
                    "cn": {
                        "category": "%AWS.title.cn%"
                    }
                }
            },
            {
                "command": "aws.searchSchemaPerRegistry",
                "title": "%AWS.command.searchSchemaPerRegistry%",
                "category": "%AWS.title%",
                "cloud9": {
                    "cn": {
                        "category": "%AWS.title.cn%"
                    }
                }
            },
            {
                "command": "aws.downloadSchemaItemCode",
                "title": "%AWS.command.downloadSchemaItemCode%",
                "category": "%AWS.title%",
                "cloud9": {
                    "cn": {
                        "category": "%AWS.title.cn%"
                    }
                }
            },
            {
                "command": "aws.viewLogs",
                "title": "%AWS.command.viewLogs%",
                "category": "%AWS.title%"
            },
            {
                "command": "aws.help",
                "title": "%AWS.command.help%",
                "category": "%AWS.title%",
                "cloud9": {
                    "cn": {
                        "category": "%AWS.title.cn%"
                    }
                }
            },
            {
                "command": "aws.github",
                "title": "%AWS.command.github%",
                "category": "%AWS.title%",
                "cloud9": {
                    "cn": {
                        "category": "%AWS.title.cn%"
                    }
                }
            },
            {
                "command": "aws.quickStart",
                "title": "%AWS.command.quickStart%",
                "category": "%AWS.title%",
                "cloud9": {
                    "cn": {
                        "category": "%AWS.title.cn%"
                    }
                }
            },
            {
                "command": "aws.refreshCdkExplorer",
                "title": "%AWS.command.refreshCdkExplorer%",
                "category": "%AWS.title%",
                "icon": {
                    "dark": "third-party/resources/from-vscode-icons/dark/refresh.svg",
                    "light": "third-party/resources/from-vscode-icons/light/refresh.svg"
                },
                "cloud9": {
                    "cn": {
                        "category": "%AWS.title.cn%"
                    }
                }
            },
            {
                "command": "aws.stepfunctions.createStateMachineFromTemplate",
                "title": "%AWS.command.stepFunctions.createStateMachineFromTemplate%",
                "category": "%AWS.title%",
                "cloud9": {
                    "cn": {
                        "category": "%AWS.title.cn%"
                    }
                }
            },
            {
                "command": "aws.stepfunctions.publishStateMachine",
                "title": "%AWS.command.stepFunctions.publishStateMachine%",
                "category": "%AWS.title%",
                "cloud9": {
                    "cn": {
                        "category": "%AWS.title.cn%"
                    }
                }
            },
            {
                "command": "aws.previewStateMachine",
                "title": "%AWS.command.stepFunctions.previewStateMachine%",
                "category": "%AWS.title%",
                "icon": {
                    "light": "resources/light/stepfunctions/preview.svg",
                    "dark": "resources/dark/stepfunctions/preview.svg"
                },
                "cloud9": {
                    "cn": {
                        "category": "%AWS.title.cn%"
                    }
                }
            },
            {
                "command": "aws.aboutToolkit",
                "title": "%AWS.command.aboutToolkit%",
                "category": "%AWS.title%"
            },
            {
                "command": "aws.cloudWatchLogs.viewLogStream",
                "title": "%AWS.command.viewLogStream%",
                "category": "%AWS.title%",
                "cloud9": {
                    "cn": {
                        "category": "%AWS.title.cn%"
                    }
                }
            },
            {
                "command": "aws.ssmDocument.createLocalDocument",
                "title": "%AWS.command.ssmDocument.createLocalDocument%",
                "category": "%AWS.title%",
                "cloud9": {
                    "cn": {
                        "category": "%AWS.title.cn%"
                    }
                }
            },
            {
                "command": "aws.ssmDocument.openLocalDocument",
                "title": "%AWS.command.ssmDocument.openLocalDocument%",
                "category": "%AWS.title%",
                "icon": "$(cloud-download)",
                "cloud9": {
                    "cn": {
                        "category": "%AWS.title.cn%"
                    }
                }
            },
            {
                "command": "aws.ssmDocument.openLocalDocumentJson",
                "title": "%AWS.command.ssmDocument.openLocalDocumentJson%",
                "category": "%AWS.title%",
                "cloud9": {
                    "cn": {
                        "category": "%AWS.title.cn%"
                    }
                }
            },
            {
                "command": "aws.ssmDocument.openLocalDocumentYaml",
                "title": "%AWS.command.ssmDocument.openLocalDocumentYaml%",
                "category": "%AWS.title%",
                "cloud9": {
                    "cn": {
                        "category": "%AWS.title.cn%"
                    }
                }
            },
            {
                "command": "aws.ssmDocument.deleteDocument",
                "title": "%AWS.command.ssmDocument.deleteDocument%",
                "category": "%AWS.title%",
                "cloud9": {
                    "cn": {
                        "category": "%AWS.title.cn%"
                    }
                }
            },
            {
                "command": "aws.ssmDocument.publishDocument",
                "title": "%AWS.command.ssmDocument.publishDocument%",
                "category": "%AWS.title%",
                "icon": "$(cloud-upload)",
                "cloud9": {
                    "cn": {
                        "category": "%AWS.title.cn%"
                    }
                }
            },
            {
                "command": "aws.ssmDocument.updateDocumentVersion",
                "title": "%AWS.command.ssmDocument.updateDocumentVersion%",
                "category": "%AWS.title%",
                "cloud9": {
                    "cn": {
                        "category": "%AWS.title.cn%"
                    }
                }
            },
            {
                "command": "aws.copyLogStreamName",
                "title": "%AWS.command.copyLogStreamName%",
                "category": "%AWS.title%",
                "icon": "$(files)",
                "cloud9": {
                    "cn": {
                        "category": "%AWS.title.cn%"
                    }
                }
            },
            {
                "command": "aws.saveCurrentLogStreamContent",
                "title": "%AWS.command.saveCurrentLogStreamContent%",
                "category": "%AWS.title%",
                "icon": "$(save-as)",
                "cloud9": {
                    "cn": {
                        "category": "%AWS.title.cn%"
                    }
                }
            },
            {
                "command": "aws.addSamDebugConfig",
                "title": "%AWS.command.addSamDebugConfig%",
                "category": "%AWS.title%",
                "cloud9": {
                    "cn": {
                        "category": "%AWS.title.cn%"
                    }
                }
            },
            {
                "command": "aws.toggleSamCodeLenses",
                "title": "%AWS.command.toggleSamCodeLenses%",
                "category": "%AWS.title%",
                "cloud9": {
                    "cn": {
                        "category": "%AWS.title.cn%"
                    }
                }
            },
            {
                "command": "aws.apprunner.createService",
                "title": "%AWS.command.apprunner.createService%",
                "category": "%AWS.title%",
                "cloud9": {
                    "cn": {
                        "category": "%AWS.title.cn%"
                    }
                }
            },
            {
                "command": "aws.apprunner.createServiceFromEcr",
                "title": "%AWS.command.apprunner.createServiceFromEcr%",
                "category": "%AWS.title%",
                "cloud9": {
                    "cn": {
                        "category": "%AWS.title.cn%"
                    }
                }
            },
            {
                "command": "aws.apprunner.pauseService",
                "title": "%AWS.command.apprunner.pauseService%",
                "category": "%AWS.title%",
                "cloud9": {
                    "cn": {
                        "category": "%AWS.title.cn%"
                    }
                }
            },
            {
                "command": "aws.apprunner.resumeService",
                "title": "%AWS.command.apprunner.resumeService%",
                "category": "AWS",
                "cloud9": {
                    "cn": {
                        "category": "%AWS.title.cn%"
                    }
                }
            },
            {
                "command": "aws.apprunner.copyServiceUrl",
                "title": "%AWS.command.apprunner.copyServiceUrl%",
                "category": "%AWS.title%",
                "cloud9": {
                    "cn": {
                        "category": "%AWS.title.cn%"
                    }
                }
            },
            {
                "command": "aws.apprunner.open",
                "title": "%AWS.command.apprunner.open%",
                "category": "%AWS.title%",
                "cloud9": {
                    "cn": {
                        "category": "%AWS.title.cn%"
                    }
                }
            },
            {
                "command": "aws.apprunner.deleteService",
                "title": "%AWS.generic.promptDelete%",
                "category": "%AWS.title%",
                "cloud9": {
                    "cn": {
                        "category": "%AWS.title.cn%"
                    }
                }
            },
            {
                "command": "aws.apprunner.startDeployment",
                "title": "%AWS.command.apprunner.startDeployment%",
                "category": "%AWS.title%",
                "cloud9": {
                    "cn": {
                        "category": "%AWS.title.cn%"
                    }
                }
            },
            {
                "command": "aws.cloudFormation.newTemplate",
                "title": "%AWS.command.cloudFormation.newTemplate%",
                "category": "%AWS.title%",
                "cloud9": {
                    "cn": {
                        "category": "%AWS.title.cn%"
                    }
                }
            },
            {
                "command": "aws.sam.newTemplate",
                "title": "%AWS.command.sam.newTemplate%",
                "category": "%AWS.title%",
                "cloud9": {
                    "cn": {
                        "category": "%AWS.title.cn%"
                    }
                }
            }
        ],
        "jsonValidation": [
            {
                "fileMatch": ".aws/templates.json",
                "url": "./dist/src/templates/templates.json"
            },
            {
                "fileMatch": "*ecs-task-def.json",
                "url": "https://ecs-intellisense.s3-us-west-2.amazonaws.com/task-definition/schema.json"
            }
        ],
        "languages": [
            {
                "id": "asl",
                "extensions": [
                    ".asl.json",
                    ".asl"
                ],
                "aliases": [
                    "Amazon States Language"
                ]
            },
            {
                "id": "asl-yaml",
                "aliases": [
                    "Amazon States Language (YAML)"
                ],
                "extensions": [
                    ".asl.yaml",
                    ".asl.yml"
                ]
            },
            {
                "id": "ssm-json",
                "extensions": [
                    ".ssm.json"
                ],
                "aliases": [
                    "AWS Systems Manager Document (JSON)"
                ]
            },
            {
                "id": "ssm-yaml",
                "extensions": [
                    ".ssm.yaml",
                    ".ssm.yml"
                ],
                "aliases": [
                    "AWS Systems Manager Document (YAML)"
                ]
            }
        ],
        "keybindings": [
            {
                "command": "aws.previewStateMachine",
                "key": "ctrl+shift+v",
                "mac": "cmd+shift+v",
                "when": "editorTextFocus && (editorLangId == asl || editorLangId == asl-yaml)"
            }
        ],
        "grammars": [
            {
                "language": "asl",
                "scopeName": "source.asl",
                "path": "./syntaxes/ASL.tmLanguage"
            },
            {
                "language": "asl-yaml",
                "scopeName": "source.asl.yaml",
                "path": "./syntaxes/asl-yaml.tmLanguage.json"
            },
            {
                "language": "ssm-json",
                "scopeName": "source.ssmjson",
                "path": "./syntaxes/SSMJSON.tmLanguage"
            },
            {
                "language": "ssm-yaml",
                "scopeName": "source.ssmyaml",
                "path": "./syntaxes/SSMYAML.tmLanguage"
            }
        ],
        "resourceLabelFormatters": [
            {
                "scheme": "awsCloudWatchLogs",
                "formatting": {
                    "label": "${path}",
                    "separator": "\\"
                }
            }
        ],
        "walkthroughs": [
            {
                "id": "getStarted",
                "title": "%AWS.walkthrough.gettingStarted.title%",
                "description": "%AWS.walkthrough.gettingStarted.description%",
                "steps": [
                    {
                        "id": "connect",
                        "title": "%AWS.walkthrough.gettingStarted.connect%",
                        "media": {
                            "markdown": "resources/walkthrough/setup-connect.md"
                        },
                        "completionEvents": [
                            "onContext:config.aws.profile"
                        ]
                    },
                    {
                        "id": "changeRegions",
                        "title": "%AWS.walkthrough.gettingStarted.changeRegions%",
                        "media": {
                            "markdown": "resources/walkthrough/setup-region.md"
                        },
                        "completionEvents": [
                            "onCommand:aws.showRegion",
                            "onCommand:aws.hideRegion"
                        ]
                    },
                    {
                        "id": "setupToolchain",
                        "title": "%AWS.walkthrough.gettingStarted.setupToolchain%",
                        "media": {
                            "markdown": "resources/walkthrough/setup-toolchain.md"
                        }
                    }
                ]
            }
        ]
    },
    "scripts": {
        "prepare": "husky install",
        "vscode:prepublish": "npm run clean && npm run lint && webpack --mode production && npm run buildScripts",
        "bundleDeps": "node ./build-scripts/bundleDeps.js",
        "clean": "node ./build-scripts/clean.js dist",
        "generateNonCodeFiles": "ts-node ./build-scripts/generateNonCodeFiles.ts",
        "reset": "node ./build-scripts/clean.js dist node_modules && npm install",
        "copyNonCodeFiles": "node ./build-scripts/copyNonCodeFiles.js",
        "copyExtensionMain": "node ./build-scripts/copyExtensionMain.js",
        "copyDistFiles": "ts-node ./build-scripts/copyDistFiles.ts",
        "buildScripts": "npm run bundleDeps && npm run copyExtensionMain && npm run copyDistFiles && npm run copyNonCodeFiles && npm run generateNonCodeFiles",
        "compile": "webpack --mode development && npm run buildScripts",
        "recompile": "npm run clean && npm run compile",
        "watch": "npm run buildScripts && tsc -watch -p ./",
        "postinstall": "ts-node ./build-scripts/generateServiceClient.ts && npm run generateTelemetry && npm run generateConfigurationAttributes",
        "testCompile": "tsc -p ./ && npm run buildScripts",
        "test": "npm run testCompile && ts-node ./test-scripts/test.ts",
        "integrationTest": "npm run testCompile && ts-node ./test-scripts/integrationTest.ts",
        "lint": "eslint -c .eslintrc.js --ext .ts .",
        "lintfix": "eslint -c .eslintrc.js --fix --ext .ts .",
        "package": "ts-node ./build-scripts/package.ts",
        "install-plugin": "vsce package -o aws-toolkit-vscode-test.vsix && code --install-extension aws-toolkit-vscode-test.vsix",
        "generateTelemetry": "node node_modules/@aws-toolkits/telemetry/lib/generateTelemetry.js --extraInput=src/shared/telemetry/vscodeTelemetry.json --output=src/shared/telemetry/telemetry.gen.ts",
        "generateConfigurationAttributes": "ts-node ./build-scripts/generateConfigurationAttributes.ts",
        "newChange": "ts-node ./build-scripts/newChange.ts",
        "createRelease": "ts-node ./build-scripts/createRelease.ts"
    },
    "devDependencies": {
        "@aws-toolkits/telemetry": "1.0.11",
        "@sinonjs/fake-timers": "^7.0.5",
        "@types/adm-zip": "^0.4.34",
        "@types/async-lock": "^1.1.3",
        "@types/bytes": "^3.1.0",
        "@types/cross-spawn": "^6.0.0",
        "@types/fs-extra": "^9.0.11",
        "@types/glob": "^7.1.1",
        "@types/js-yaml": "^4.0.1",
        "@types/lodash": "^4.14.136",
        "@types/marked": "^0.6.5",
        "@types/mime-types": "^2.1.0",
        "@types/mocha": "^7.0.2",
        "@types/node": "^10.14.22",
        "@types/readline-sync": "^1.4.3",
        "@types/request": "^2.47.1",
        "@types/semver": "^7.3.6",
        "@types/sinon": "^10.0.0",
        "@types/sinonjs__fake-timers": "^6.0.2",
        "@types/tcp-port-used": "^1.0.0",
        "@types/uuid": "^8.3.1",
        "@types/vscode": "1.42.0",
        "@types/vscode-webview": "^1.57.0",
        "@types/xml2js": "^0.4.8",
        "@typescript-eslint/eslint-plugin": "^4.24.0",
        "@typescript-eslint/parser": "^4.29.2",
        "circular-dependency-plugin": "^5.2.2",
        "decache": "^4.4.0",
        "esbuild-loader": "2.13.1",
        "eslint": "^7.28.0",
        "eslint-config-prettier": "8.3",
        "eslint-plugin-header": "^3.1.1",
        "eslint-plugin-no-null": "^1.0.2",
        "glob": "^7.1.7",
        "husky": "^6.0.0",
        "istanbul": "^0.4.5",
        "json-schema-to-typescript": "^8.2.0",
        "marked": "^2.1.3",
        "mocha": "^7.1.1",
        "mocha-junit-reporter": "^2.0.0",
        "mocha-multi-reporters": "^1.5.1",
        "prettier": "^2.3.2",
        "prettier-plugin-sh": "^0.6.1",
        "pretty-quick": "^3.1.0",
        "readline-sync": "^1.4.9",
        "remap-istanbul": "^0.12.0",
        "sinon": "^11.1.1",
        "source-map-support": "^0.5.19",
        "ts-mockito": "^2.5.0",
        "ts-node": "^9.1.1",
        "umd-compat-loader": "^2.1.2",
        "vsce": "^1.93.0",
        "vscode-nls-dev": "^3.3.1",
        "vscode-test": "^1.5.2",
        "webpack": "^5.38.1",
        "webpack-cli": "^4.7.2"
    },
    "dependencies": {
        "@aws-sdk/client-sso": "^3.16.0",
        "@aws-sdk/client-sso-oidc": "^3.16.0",
        "@aws-sdk/credential-provider-ini": "^3.15.0",
        "@aws-sdk/credential-provider-process": "^3.15.0",
        "@aws-sdk/credential-provider-sso": "^3.16.0",
        "adm-zip": "^0.4.13",
        "amazon-states-language-service": "^1.6.4",
        "async-lock": "^1.3.0",
        "aws-sdk": "^2.960.0",
        "aws-ssm-document-language-service": "^1.0.0",
        "bytes": "^3.1.0",
        "cross-spawn": "^7.0.3",
        "fs-extra": "^10.0.0",
        "handlebars": "^4.7.7",
        "immutable": "^4.0.0-rc.12",
        "js-yaml": "^4.1.0",
        "jsonc-parser": "^2.0.2",
        "lodash": "^4.17.21",
        "mime-types": "^2.1.32",
        "moment": "^2.29.1",
        "portfinder": "^1.0.25",
        "request": "^2.88.0",
        "semver": "^7.3.5",
        "sleep-promise": "^9.1.0",
        "strip-ansi": "^5.2.0",
        "tcp-port-used": "^1.0.1",
        "typescript": "^4.3.4",
        "uuid": "^8.3.2",
        "vscode-languageclient": "^6.1.4",
        "vscode-languageserver": "^6.1.1",
        "vscode-languageserver-textdocument": "^1.0.1",
        "vscode-nls": "^4.1.1",
        "vue": "^2.6.14",
        "winston": "^3.2.1",
        "winston-transport": "^4.3.0",
        "xml2js": "^0.4.19",
        "yaml": "^1.9.2",
        "yaml-cfn": "^0.3.0"
    },
    "prettier": {
        "printWidth": 120,
        "trailingComma": "es5",
        "tabWidth": 4,
        "singleQuote": true,
        "semi": false,
        "bracketSpacing": true,
        "arrowParens": "avoid",
        "endOfLine": "lf"
    }
}<|MERGE_RESOLUTION|>--- conflicted
+++ resolved
@@ -1035,13 +1035,8 @@
                     "group": "0@1"
                 },
                 {
-<<<<<<< HEAD
                     "command": "aws.executeStateMachine",
                     "when": "view == aws.explorer && viewItem == awsStateMachineNode",
-=======
-                    "command": "aws.renderStateMachineGraph",
-                    "when": "view == aws.explorer && viewItem == awsStateMachineNode && !isCloud9",
->>>>>>> 19663783
                     "group": "0@2"
                 },
                 {
