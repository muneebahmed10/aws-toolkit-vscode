--- conflicted
+++ resolved
@@ -71,19 +71,11 @@
         getLogger().debug(`ecs: Loading page for %O using continuationToken %s`, this, nextToken)
         const response = await this.ecs.listServices(this.cluster.clusterArn!, nextToken)
 
-<<<<<<< HEAD
-        const services = response.services.map(service => new EcsServiceNode(service, this, this.ecs))
-
-        getLogger().debug(
-            `ecs: Loaded services: %O`,
-            services.map(service => service.name)
-=======
         const services = response.resource.map(service => new EcsServiceNode(service, this, this.ecs))
 
         getLogger().debug(
             `ecs: Loaded services: %O`,
             services.map(serviceNode => serviceNode.name)
->>>>>>> 8a814ca1
         )
         return {
             newContinuationToken: response.nextToken,
