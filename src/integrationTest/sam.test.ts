/*!
 * Copyright 2019 Amazon.com, Inc. or its affiliates. All Rights Reserved.
 * SPDX-License-Identifier: Apache-2.0
 */

import * as assert from 'assert'
import { Runtime } from 'aws-sdk/clients/lambda'
import { mkdirpSync, readFileSync, removeSync } from 'fs-extra'
import * as path from 'path'
import * as vscode from 'vscode'
import { getDependencyManager } from '../../src/lambda/models/samLambdaRuntime'
import { getSamCliContext } from '../../src/shared/sam/cli/samCliContext'
import { runSamCliInit, SamCliInitArgs } from '../../src/shared/sam/cli/samCliInit'
import { assertThrowsError } from '../../src/test/shared/utilities/assertUtils'
import {
    activateExtension,
    EXTENSION_NAME_AWS_TOOLKIT,
    getCodeLenses,
    getTestWorkspaceFolder,
    sleep,
    TIMEOUT
} from './integrationTestsUtilities'

const projectFolder = getTestWorkspaceFolder()
// Retry tests because CodeLenses do not reliably get produced in the tests
// TODO : Remove retries in future - https://github.com/aws/aws-toolkit-vscode/issues/737
const maxCodeLensTestAttempts = 3

const runtimes = [
    { name: 'nodejs8.10', path: 'testProject/hello-world/app.js', debuggerType: 'node2' },
<<<<<<< HEAD
    { name: 'nodejs10.x', path: 'testProject/hello-world/app.js', debuggerType: 'node2' }
    // { name: 'python2.7', path: 'testProject/hello_world/app.py', debuggerType: 'python' },
    // { name: 'python3.6', path: 'testProject/hello_world/app.py', debuggerType: 'python' },
    // { name: 'python3.7', path: 'testProject/hello_world/app.py', debuggerType: 'python' }
=======
    { name: 'nodejs10.x', path: 'testProject/hello-world/app.js', debuggerType: 'node2' },
    { name: 'nodejs12.x', path: 'testProject/hello-world/app.js', debuggerType: 'node2' },
    { name: 'python2.7', path: 'testProject/hello_world/app.py', debuggerType: 'python' },
    { name: 'python3.6', path: 'testProject/hello_world/app.py', debuggerType: 'python' },
    { name: 'python3.7', path: 'testProject/hello_world/app.py', debuggerType: 'python' },
    { name: 'python3.8', path: 'testProject/hello_world/app.py', debuggerType: 'python' }
>>>>>>> 271d5ae8
    // { name: 'dotnetcore2.1', path: 'testProject/src/HelloWorld/Function.cs', debuggerType: 'coreclr' }
]

async function openSamProject(projectPath: string): Promise<vscode.Uri> {
    const documentPath = path.join(projectFolder, projectPath)
    const document = await vscode.workspace.openTextDocument(documentPath)

    return document.uri
}

function tryRemoveProjectFolder() {
    try {
        removeSync(path.join(projectFolder, 'testProject'))
    } catch (e) {}
}

async function getSamCodeLenses(documentUri: vscode.Uri): Promise<vscode.CodeLens[]> {
    while (true) {
        try {
            // this works without a sleep locally, but not on CodeBuild
            await sleep(200)
            let codeLenses = await getCodeLenses(documentUri)
            if (!codeLenses || codeLenses.length === 0) {
                continue
            }
            // omnisharp spits out some undefined code lenses for some reason, we filter them because they are
            // not shown to the user and do not affect how our extension is working
            codeLenses = codeLenses.filter(lens => lens !== undefined && lens.command !== undefined)
            if (codeLenses.length === 3) {
                return codeLenses as vscode.CodeLens[]
            }
        } catch (e) {}
    }
}

async function getCodeLensesOrFail(documentUri: vscode.Uri): Promise<vscode.CodeLens[]> {
    const codeLensPromise = getSamCodeLenses(documentUri)
    const timeout = new Promise(resolve => {
        setTimeout(resolve, 10000, undefined)
    })
    const result = await Promise.race([codeLensPromise, timeout])

    assert.ok(result, 'Codelenses took too long to show up!')

    return result as vscode.CodeLens[]
}

async function onDebugChanged(e: vscode.DebugSession | undefined, debuggerType: string) {
    if (!e) {
        return
    }
    assert.strictEqual(e.configuration.name, 'SamLocalDebug')
    assert.strictEqual(e.configuration.type, debuggerType)
    // wait for it to actually start (which we do not get an event for). 800 is
    // short enough to finish before the next test is run and long enough to
    // actually act after it pauses
    await sleep(800)
    await vscode.commands.executeCommand('workbench.action.debug.continue')
}

function validateRunResult(runResult: any | undefined, projectSDK: string, debug: string) {
    // tslint:disable: no-unsafe-any
    assert.ok(runResult)
    const datum = runResult!.datum
    assert.strictEqual(datum.name, 'invokelocal')
    assert.strictEqual(datum.value, 1)
    assert.strictEqual(datum.unit, 'Count')

    assert.ok(datum.metadata)
    const metadata = datum.metadata!
    assert.strictEqual(metadata.get('runtime'), projectSDK)
    assert.strictEqual(metadata.get('debug'), debug)
    // tslint:enable: no-unsafe-any
}

// Iterate through and test all runtimes
for (const runtime of runtimes) {
    const projectSDK = runtime.name
    const projectPath = runtime.path
    const debuggerType = runtime.debuggerType
    let documentUri: vscode.Uri
    let debugDisposable: vscode.Disposable
    let runCodeLensAttempt: number = 0
    let debugCodeLensAttempt: number = 0

    describe(`SAM Integration tests ${runtime.name}`, async () => {
        before(async function() {
            // tslint:disable-next-line: no-invalid-this
            this.timeout(TIMEOUT)

            // set up debug config
            debugDisposable = vscode.debug.onDidChangeActiveDebugSession(async session =>
                onDebugChanged(session, debuggerType)
            )
            await activateExtension(EXTENSION_NAME_AWS_TOOLKIT)
            console.log(`Using SDK ${projectSDK} with project in path ${projectPath}`)
            tryRemoveProjectFolder()
            mkdirpSync(projectFolder)
            // this is really test 1, but since it has to run before everything it's in the before section
            const runtimeArg = projectSDK as Runtime
            const initArguments: SamCliInitArgs = {
                name: 'testProject',
                location: projectFolder,
                runtime: runtimeArg,
                dependencyManager: getDependencyManager(runtimeArg)
            }
            const samCliContext = getSamCliContext()
            await runSamCliInit(initArguments, samCliContext)
            // Activate the relevent extensions if needed
            if (projectSDK.includes('dotnet')) {
                await activateExtension('ms-vscode.csharp')
            }
            if (projectSDK.includes('python')) {
                await activateExtension('ms-python.python')
            }
            documentUri = await openSamProject(projectPath)
        })

        after(async () => {
            tryRemoveProjectFolder()
            debugDisposable.dispose()
        })

        it('Generates a template with a proper runtime', async () => {
            const fileContents = readFileSync(`${projectFolder}/testProject/template.yaml`).toString()
            assert.ok(fileContents.includes(`Runtime: ${projectSDK}`))
        })

        it('Fails to create template when it already exists', async () => {
            const runtimeArg = projectSDK as Runtime
            const initArguments: SamCliInitArgs = {
                name: 'testProject',
                location: projectFolder,
                runtime: runtimeArg,
                dependencyManager: getDependencyManager(runtimeArg)
            }
            console.log(initArguments.location)
            const samCliContext = getSamCliContext()
            const err = await assertThrowsError(async () => runSamCliInit(initArguments, samCliContext))
            assert(err.message.includes('directory already exists'))
        }).timeout(TIMEOUT)

        it(`Invokes the ${runtime.name} run codelens`, async () => {
            console.log(`Attempt #${++runCodeLensAttempt} at testing ${runtime.name} Run CodeLens`)

            const [runCodeLens] = await getCodeLensesOrFail(documentUri)
            assert.ok(runCodeLens.command)
            const command = runCodeLens.command!
            assert.ok(command.arguments)
            const runResult: any | undefined = await vscode.commands.executeCommand(
                command.command,
                ...command.arguments!
            )
            validateRunResult(runResult, projectSDK, 'false')
        })
            .timeout(TIMEOUT)
            .retries(maxCodeLensTestAttempts) // Retry tests because CodeLenses do not reliably get produced in the tests

        it(`Invokes the ${runtime.name} debug codelens`, async () => {
            console.log(`Attempt #${++debugCodeLensAttempt} at testing ${runtime.name} Debug CodeLens`)

            const [, debugCodeLens] = await getCodeLensesOrFail(documentUri)
            assert.ok(debugCodeLens.command)
            const command = debugCodeLens.command!
            assert.ok(command.arguments)
            const runResult: any | undefined = await vscode.commands.executeCommand(
                command.command,
                ...command.arguments!
            )
            validateRunResult(runResult, projectSDK, 'true')
        })
            .timeout(TIMEOUT * 2) // This timeout is significantly longer, mostly to accommodate the long first time .net debugger
            .retries(maxCodeLensTestAttempts) // Retry tests because CodeLenses do not reliably get produced in the tests
    })
}<|MERGE_RESOLUTION|>--- conflicted
+++ resolved
@@ -28,19 +28,12 @@
 
 const runtimes = [
     { name: 'nodejs8.10', path: 'testProject/hello-world/app.js', debuggerType: 'node2' },
-<<<<<<< HEAD
-    { name: 'nodejs10.x', path: 'testProject/hello-world/app.js', debuggerType: 'node2' }
+    { name: 'nodejs10.x', path: 'testProject/hello-world/app.js', debuggerType: 'node2' },
+    { name: 'nodejs12.x', path: 'testProject/hello-world/app.js', debuggerType: 'node2' }
     // { name: 'python2.7', path: 'testProject/hello_world/app.py', debuggerType: 'python' },
     // { name: 'python3.6', path: 'testProject/hello_world/app.py', debuggerType: 'python' },
-    // { name: 'python3.7', path: 'testProject/hello_world/app.py', debuggerType: 'python' }
-=======
-    { name: 'nodejs10.x', path: 'testProject/hello-world/app.js', debuggerType: 'node2' },
-    { name: 'nodejs12.x', path: 'testProject/hello-world/app.js', debuggerType: 'node2' },
-    { name: 'python2.7', path: 'testProject/hello_world/app.py', debuggerType: 'python' },
-    { name: 'python3.6', path: 'testProject/hello_world/app.py', debuggerType: 'python' },
-    { name: 'python3.7', path: 'testProject/hello_world/app.py', debuggerType: 'python' },
-    { name: 'python3.8', path: 'testProject/hello_world/app.py', debuggerType: 'python' }
->>>>>>> 271d5ae8
+    // { name: 'python3.7', path: 'testProject/hello_world/app.py', debuggerType: 'python' },
+    // { name: 'python3.8', path: 'testProject/hello_world/app.py', debuggerType: 'python' }
     // { name: 'dotnetcore2.1', path: 'testProject/src/HelloWorld/Function.cs', debuggerType: 'coreclr' }
 ]
 
