--- conflicted
+++ resolved
@@ -173,22 +173,9 @@
             async () => {
                 return await new Promise<boolean | undefined>(resolve => {
                     try {
-<<<<<<< HEAD
-                        new AdmZip(downloadLocation).extractAllToAsync(downloadLocation, true, err => {
-                            if (err) {
-                                // err unzipping
-                                zipErr = err
-                                resolve(false)
-                            } else {
-                                progress.report({ increment: 10 })
-                                resolve(true)
-                            }
-                        })
-=======
                         new AdmZip(downloadLocation).extractAllTo(extractLocation, true)
                         progress.report({ increment: 10 })
                         resolve(true)
->>>>>>> 461c3bdb
                     } catch (err) {
                         // err loading zip into AdmZip, prior to attempting an unzip
                         zipErr = err
