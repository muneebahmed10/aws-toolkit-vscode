/*!
 * Copyright 2019 Amazon.com, Inc. or its affiliates. All Rights Reserved.
 * SPDX-License-Identifier: Apache-2.0
 */
import * as nls from 'vscode-nls'
const localize = nls.loadMessageBundle()

import * as path from 'path'
import * as vscode from 'vscode'
import { ext } from '../../shared/extensionGlobals'
import { getLogger, Logger } from '../../shared/logger'
import { updateCache } from '../utils'

export interface messageObject {
    command: string,
    text: string,
    error?: string,
    stateMachineData: string
}

/**
 * Graphs the state machine defined in the current active editor
 */
export async function visualizeStateMachine(globalStorage: vscode.Memento): Promise<vscode.WebviewPanel | void> {
    const logger: Logger = getLogger()

    /* TODO: Determine behaviour when command is run against bad input, or
     * non-json files. Determine if we want to limit the command to only a
     * specifc subset of file types ( .json only, custom .states extension, etc...)
     * Ensure tests are written for this use case as well.
     */
    const activeTextEditor: vscode.TextEditor | undefined = vscode.window.activeTextEditor

    let documentUri: vscode.Uri
    let documentText: string

    if (activeTextEditor) {
        documentUri = activeTextEditor.document.uri
        documentText = activeTextEditor.document.getText()
    } else {
        logger.error('Could not grab active text editor for state machine render.')
        throw new Error('Could not grab active text editor for state machine render.')
    }

    return updateCache(globalStorage).then( async () => {
        return setupWebviewPanel(documentUri, documentText)
    }).catch( () => {
        logger.debug('Didnt setup webview panel due to error pulling files from CloudFront')

        return
    })
}

async function setupWebviewPanel(
    documentUri: vscode.Uri,
    documentText: string
): Promise<vscode.WebviewPanel> {
    const logger: Logger = getLogger()

    // Create and show panel
    const panel = vscode.window.createWebviewPanel(
        'stateMachineVisualization',
        makeWebviewTitle(documentUri),
        vscode.ViewColumn.Beside,
        {
            enableScripts: true,
            localResourceRoots: [
                ext.visualizationResourcePaths.localScriptsPath,
<<<<<<< HEAD
                ext.visualizationResourcePaths.visualizationCache
=======
                ext.visualizationResourcePaths.stateMachineThemePath
>>>>>>> f26f93d8
            ],
            retainContextWhenHidden: true
        }
    )

    // Set the initial html for the webpage
    panel.webview.html = getWebviewContent(
        ext.visualizationResourcePaths.webviewScript.with({ scheme: 'vscode-resource' }),
<<<<<<< HEAD
        ext.visualizationResourcePaths.visualizationScript.with({ scheme: 'vscode-resource' }),
        ext.visualizationResourcePaths.visualizationCSS.with({ scheme: 'vscode-resource' })
=======
        ext.visualizationResourcePaths.stateMachineThemeCSS.with({ scheme: 'vscode-resource' })
>>>>>>> f26f93d8
    )

    // Add listener function to update the graph on document save
    const updateOnSaveDisposable = vscode.workspace.onDidSaveTextDocument(textDocument => {
        if (textDocument && textDocument.uri === documentUri) {
            logger.debug('Sending update message to webview.')
            panel.webview.postMessage({
                command: 'update',
                stateMachineData: textDocument.getText()
            })
        }
    })

    // Handle messages from the webview
    const receiveMessageDisposable = panel.webview.onDidReceiveMessage((message: messageObject) => {
        switch (message.command) {
            case 'updateResult':
                logger.debug(message.text)
                if (message.error) {
                    logger.error(message.error)
                }
                break
            case 'webviewRendered':
                // Webview has finished rendering, so now we can give it our
                // initial state machine definition.
                panel.webview.postMessage({
                    command: 'update',
                    stateMachineData: documentText
                })
                break
        }
    })

    // When the panel is closed, dispose of any disposables/remove subscriptions
    panel.onDidDispose(() => {
        updateOnSaveDisposable.dispose()
        receiveMessageDisposable.dispose()
    })

    return panel
}

function makeWebviewTitle(sourceDocumentUri: vscode.Uri): string {
    return localize('AWS.stepFunctions.graph.titlePrefix', 'Graph: {0}', path.basename(sourceDocumentUri.fsPath))
}

function getWebviewContent(
    graphStateMachineScriptPath: vscode.Uri,
<<<<<<< HEAD
    graphStateMachineScriptPath2: vscode.Uri,
    graphStateMachineCSS: vscode.Uri
): string {
    return `
	 <!DOCTYPE html>
	 <html>
	     <head>
	         <meta charset="UTF-8">
	         <link rel="stylesheet" href='${graphStateMachineCSS}'>
             <script src='${graphStateMachineScriptPath2}'></script>
	     </head>
	     <body>
	         <div id="svgcontainer" class="workflowgraph" style="background-color: white;">
	             <svg></svg>
	         </div>

	         <script src='${graphStateMachineScriptPath}'></script>
	     </body>
	 </html>`
=======
    stateMachineThemeCSS: vscode.Uri
): string {
    return `
<!DOCTYPE html>
<html>
    <head>
        <meta charset="UTF-8">
        <link rel="stylesheet" href="https://d19z89qxwgm7w9.cloudfront.net/graph-0.0.1.css">
        <link rel="stylesheet" href='${stateMachineThemeCSS}'>
        <script src="https://d19z89qxwgm7w9.cloudfront.net/sfn-0.0.3.js"></script>
    </head>

    <body>
        <div id="svgcontainer" class="workflowgraph">
            <svg></svg>
        </div>

        <script src='${graphStateMachineScriptPath}'></script>
    </body>
</html>`
>>>>>>> f26f93d8
}<|MERGE_RESOLUTION|>--- conflicted
+++ resolved
@@ -66,11 +66,8 @@
             enableScripts: true,
             localResourceRoots: [
                 ext.visualizationResourcePaths.localScriptsPath,
-<<<<<<< HEAD
-                ext.visualizationResourcePaths.visualizationCache
-=======
+                ext.visualizationResourcePaths.visualizationCache,
                 ext.visualizationResourcePaths.stateMachineThemePath
->>>>>>> f26f93d8
             ],
             retainContextWhenHidden: true
         }
@@ -79,12 +76,9 @@
     // Set the initial html for the webpage
     panel.webview.html = getWebviewContent(
         ext.visualizationResourcePaths.webviewScript.with({ scheme: 'vscode-resource' }),
-<<<<<<< HEAD
         ext.visualizationResourcePaths.visualizationScript.with({ scheme: 'vscode-resource' }),
-        ext.visualizationResourcePaths.visualizationCSS.with({ scheme: 'vscode-resource' })
-=======
+        ext.visualizationResourcePaths.visualizationCSS.with({ scheme: 'vscode-resource' }),
         ext.visualizationResourcePaths.stateMachineThemeCSS.with({ scheme: 'vscode-resource' })
->>>>>>> f26f93d8
     )
 
     // Add listener function to update the graph on document save
@@ -133,37 +127,18 @@
 
 function getWebviewContent(
     graphStateMachineScriptPath: vscode.Uri,
-<<<<<<< HEAD
     graphStateMachineScriptPath2: vscode.Uri,
+    stateMachineThemeCSS: vscode.Uri,
     graphStateMachineCSS: vscode.Uri
-): string {
-    return `
-	 <!DOCTYPE html>
-	 <html>
-	     <head>
-	         <meta charset="UTF-8">
-	         <link rel="stylesheet" href='${graphStateMachineCSS}'>
-             <script src='${graphStateMachineScriptPath2}'></script>
-	     </head>
-	     <body>
-	         <div id="svgcontainer" class="workflowgraph" style="background-color: white;">
-	             <svg></svg>
-	         </div>
-
-	         <script src='${graphStateMachineScriptPath}'></script>
-	     </body>
-	 </html>`
-=======
-    stateMachineThemeCSS: vscode.Uri
 ): string {
     return `
 <!DOCTYPE html>
 <html>
     <head>
         <meta charset="UTF-8">
-        <link rel="stylesheet" href="https://d19z89qxwgm7w9.cloudfront.net/graph-0.0.1.css">
+        <link rel="stylesheet" href='${graphStateMachineCSS}'>
         <link rel="stylesheet" href='${stateMachineThemeCSS}'>
-        <script src="https://d19z89qxwgm7w9.cloudfront.net/sfn-0.0.3.js"></script>
+        <script src='${graphStateMachineScriptPath2}'></script>
     </head>
 
     <body>
@@ -174,5 +149,4 @@
         <script src='${graphStateMachineScriptPath}'></script>
     </body>
 </html>`
->>>>>>> f26f93d8
 }