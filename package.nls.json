--- conflicted
+++ resolved
@@ -53,14 +53,11 @@
     "AWS.command.quickStart": "View Quick Start",
     "AWS.command.quickStart.title": "AWS Toolkit - Quick Start",
     "AWS.command.quickStart.error": "There was an error retrieving the Quick Start page",
-<<<<<<< HEAD
     "AWS.command.stepFunctions.renderStateMachine": "Render state machine graph",
     "AWS.stepFunctions.graph.titlePrefix": "Graph: {0}",
-=======
     "AWS.credentials.statusbar.no.credentials": "(not connected)",
     "AWS.credentials.statusbar.text": "AWS Credentials: {0}",
     "AWS.credentials.statusbar.tooltip": "The current credentials used by the AWS Toolkit.\n\nClick this status bar item to use different credentials.",
->>>>>>> e3ca5b24
     "AWS.error.during.sam.local": "An error occurred trying to run SAM Application locally: {0}",
     "AWS.command.showErrorDetails": "Show error details",
     "AWS.error.endpoint.load.failure": "The AWS Toolkit was unable to load endpoints data. Toolkit functionality may be impacted until VS Code is restarted.",
